{
    "basic": {
        "uri": "data/test.mp4",
        "width": 848,
        "height": 464,
        "is_vfr": false,
        "pix_fmt": "PixelFormat.NV12",
        "framerate": 30,
        "num_frames": 96,
        "timebase": 8.1380e-5,
        "color_space": "ColorSpace.BT_709",
        "color_range": "ColorRange.MPEG",
        "level": 31,
        "profile": 77,
        "delay": 0,
        "gop_size": 12,
        "bitrate": 505862,
        "num_streams": 2,
        "video_stream_idx": 0,
        "start_time": 0.0
    },
    "hevc10": {
        "uri": "data/test_hevc10.mkv",
        "width": 848,
        "height": 464,
        "is_vfr": false,
        "pix_fmt": "PixelFormat.P10",
        "framerate": 29.97,
        "num_frames": 110
    },
    "basic_mpeg4": {
        "uri": "data/test_mpeg4.mpg",
        "width": 848,
        "height": 464,
        "is_vfr": false,
        "pix_fmt": "PixelFormat.NV12",
        "framerate": 30,
        "num_frames": 96,
        "timebase": 8.1380e-5,
        "color_space": "ColorSpace.BT_709",
        "color_range": "ColorRange.MPEG",
        "len_s": 3.23
    },
    "res_change": {
        "uri": "data/test_res_change.h264",
        "width": 848,
        "height": 464,
        "res_change_factor": 0.5,
        "is_vfr": false,
        "pix_fmt": "PixelFormat.NV12",
        "framerate": 30,
        "num_frames": 96,
        "res_change_frame": 47,
        "timebase": 8.1380e-5,
        "color_space": "ColorSpace.BT_709",
        "color_range": "ColorRange.MPEG"
    },
    "log_warnings_nvdec": {
        "uri": "data/test_bad_task_info_pynv.mkv",
        "width": 1920,
        "height": 1080,
        "pix_fmt": "PixelFormat.NV12",
        "framerate": 30,
        "num_frames": 49
    },
    "log_warnings_ffdec": {
        "uri": "data/test_bad_task_info_ffmpeg.wmv",
        "width": 960,
        "height": 546,
        "pix_fmt": "PixelFormat.NV12",
        "framerate": 29.75,
        "num_frames": 509
    },
    "basic_rgb": {
        "uri": "data/test.rgb",
        "width": 848,
        "height": 464,
        "pix_fmt": "PixelFormat.RGB",
        "num_frames": 16,
        "color_space": "ColorSpace.BT_709",
        "color_range": "ColorRange.MPEG"
    },
    "basic_rgb_planar": {
        "uri": "data/test.rgb_planar",
        "width": 848,
        "height": 464,
        "pix_fmt": "PixelFormat.RGB_PLANAR",
        "num_frames": 16,
        "color_space": "ColorSpace.BT_709",
        "color_range": "ColorRange.MPEG"
    },
    "basic_nv12": {
        "uri": "data/test.nv12",
        "width": 848,
        "height": 464,
        "pix_fmt": "PixelFormat.NV12",
        "num_frames": 16,
        "color_space": "ColorSpace.BT_709",
        "color_range": "ColorRange.MPEG"
    },
    "basic_yuv420": {
        "uri": "data/test.yuv420",
        "width": 848,
        "height": 464,
        "pix_fmt": "PixelFormat.YUV420",
        "num_frames": 16,
        "color_space": "ColorSpace.BT_709",
        "color_range": "ColorRange.MPEG"
    },
    "small_nv12": {
        "uri": "data/test_small.nv12",
        "width": 424,
        "height": 232,
        "pix_fmt": "PixelFormat.NV12",
        "num_frames": 16,
        "color_space": "ColorSpace.BT_709",
        "color_range": "ColorRange.MPEG"
    },
    "hevc10_p10": {
        "uri": "data/test_hevc10.p10",
        "width": 848,
        "height": 464,
        "pix_fmt": "PixelFormat.P10",
        "num_frames": 16
    },
    "hevc10_nv12": {
        "uri": "data/test_hevc10.nv12",
        "width": 848,
        "height": 464,
        "pix_fmt": "PixelFormat.NV12",
        "num_frames": 16,
        "color_space": "ColorSpace.BT_709",
        "color_range": "ColorRange.MPEG"
    },
<<<<<<< HEAD
    "pts_increase_check": {
        "uri": "data/pts_test_video.mkv",
        "width": 1920,
        "height": 1080,
        "is_vfr": false,
        "pix_fmt": "PixelFormat.NV12",
        "framerate": 30,
        "num_frames": 300
=======
    "generated": {
        "uri": "data/output.mp4",
        "width": 640,
        "height": 480,
        "pix_fmt": "PixelFormat.NV12",
        "num_frames": 900
>>>>>>> 880e8233
    }
}<|MERGE_RESOLUTION|>--- conflicted
+++ resolved
@@ -132,7 +132,6 @@
         "color_space": "ColorSpace.BT_709",
         "color_range": "ColorRange.MPEG"
     },
-<<<<<<< HEAD
     "pts_increase_check": {
         "uri": "data/pts_test_video.mkv",
         "width": 1920,
@@ -141,13 +140,12 @@
         "pix_fmt": "PixelFormat.NV12",
         "framerate": 30,
         "num_frames": 300
-=======
+    },
     "generated": {
         "uri": "data/output.mp4",
         "width": 640,
         "height": 480,
         "pix_fmt": "PixelFormat.NV12",
         "num_frames": 900
->>>>>>> 880e8233
     }
 }