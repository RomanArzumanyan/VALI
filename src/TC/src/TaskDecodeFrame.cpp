--- conflicted
+++ resolved
@@ -700,16 +700,6 @@
     if (m_noacpt)
       return DEC_SUCCESS;
 
-<<<<<<< HEAD
-    auto res =
-        avcodec_send_packet(m_avc_ctx.get(), m_eof ? nullptr : m_pkt.get());
-    if (AVERROR_EOF == res) {
-      return DEC_SUCCESS;
-    } else if (res == AVERROR(EAGAIN)) {
-      /* Decoder can't accept packet this time. Need to drain it with
-       * avcodec_receive_frame and then recent this packet.
-       */
-=======
     auto pkt = m_eof ? nullptr : m_pkt;
 
     auto res = avcodec_send_packet(m_avc_ctx.get(), pkt ? pkt.get() : nullptr);
@@ -717,7 +707,6 @@
       return DEC_SUCCESS;
     } else if (res == AVERROR(EAGAIN)) {
       // Need to call for avcodec_receive frame and then resend packet;
->>>>>>> c50b2a27
       m_noacpt = true;
     } else if (res < 0) {
       std::cerr << "Error while sending a packet to the decoder. ";
@@ -725,16 +714,8 @@
       return DEC_ERROR;
     } else {
       m_num_pkt_sent++;
-<<<<<<< HEAD
-      if (!m_noacpt && !m_eof && m_pkt && m_pkt.get())
-        /* If packet can't be accepted it shall be kept until next time.
-         * Other checks are there just for protection against nullptr.
-         */
-        av_packet_unref(m_pkt.get());
-=======
       if (!m_noacpt && pkt && pkt.get())
         av_packet_unref(pkt.get());
->>>>>>> c50b2a27
     }
 
     return DEC_SUCCESS;
