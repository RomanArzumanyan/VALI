--- conflicted
+++ resolved
@@ -122,7 +122,6 @@
   }
 }
 
-<<<<<<< HEAD
 std::vector<MotionVector> PyFfmpegDecoder::GetMotionVectors() {
   size_t num_elems = 0U;
   auto ptr =
@@ -145,30 +144,6 @@
         mvc[i].motion_y = ptr[i].motion_y;
         mvc[i].motion_scale = ptr[i].motion_scale;
       }
-=======
-py::array_t<MotionVector> PyFfmpegDecoder::GetMotionVectors() {
-  size_t size = 0U;
-  auto ptr = (AVMotionVector *)GetSideData(AV_FRAME_DATA_MOTION_VECTORS, size);
-  size /= sizeof(*ptr);
-
-  if (ptr && size) {
-    py::array_t<MotionVector> mv(static_cast<int64_t>(size));
-    auto req = mv.request(true);
-    auto mvc = static_cast<MotionVector *>(req.ptr);
-
-    for (auto i = 0; i < req.shape[0]; i++) {
-      mvc[i].source = ptr[i].source;
-      mvc[i].w = ptr[i].w;
-      mvc[i].h = ptr[i].h;
-      mvc[i].src_x = ptr[i].src_x;
-      mvc[i].src_y = ptr[i].src_y;
-      mvc[i].dst_x = ptr[i].dst_x;
-      mvc[i].dst_y = ptr[i].dst_y;
-      mvc[i].motion_x = ptr[i].motion_x;
-      mvc[i].motion_y = ptr[i].motion_y;
-      mvc[i].motion_scale = ptr[i].motion_scale;
-    }
->>>>>>> 12303e96
 
       return mvc;
     } catch (std::exception &e) {
@@ -240,13 +215,9 @@
 };
 
 void Init_PyFFMpegDecoder(py::module &m) {
-<<<<<<< HEAD
-  py::class_<PyFfmpegDecoder, shared_ptr<PyFfmpegDecoder>>(m, "PyFfmpegDecoder")
-=======
   py::class_<PyFfmpegDecoder, shared_ptr<PyFfmpegDecoder>>(
       m, "PyFfmpegDecoder",
       "Fallback decoder implementation which relies on FFMpeg libavcodec.")
->>>>>>> 12303e96
       .def(py::init<const string &, const map<string, string> &, uint32_t>(),
            py::arg("input"), py::arg("opts"), py::arg("gpu_id") = 0,
            R"pbdoc(
