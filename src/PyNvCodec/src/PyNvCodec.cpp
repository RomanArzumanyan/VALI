--- conflicted
+++ resolved
@@ -280,18 +280,32 @@
 
 PYBIND11_MODULE(_PyNvCodec, m) {
 
-  py::class_<MotionVector, std::shared_ptr<MotionVector>>(m, "MotionVector")
+  py::class_<MotionVector, std::shared_ptr<MotionVector>>(
+      m, "MotionVector", "This class stores iformation about motion vector.")
       .def(py::init<>())
-      .def_readwrite("source", &MotionVector::source)
-      .def_readwrite("w", &MotionVector::w)
-      .def_readwrite("h", &MotionVector::h)
-      .def_readwrite("src_x", &MotionVector::src_x)
-      .def_readwrite("src_y", &MotionVector::src_y)
-      .def_readwrite("dst_x", &MotionVector::dst_x)
-      .def_readwrite("dst_y", &MotionVector::dst_y)
-      .def_readwrite("motion_x", &MotionVector::motion_x)
-      .def_readwrite("motion_y", &MotionVector::motion_y)
-      .def_readwrite("motion_scale", &MotionVector::motion_scale)
+      .def_readwrite(
+          "source", &MotionVector::source,
+          "Where the current macroblock comes from; negative value when it "
+          "comes from the past, positive value when it comes from the future.")
+      .def_readwrite("w", &MotionVector::w, "Macroblock width.")
+      .def_readwrite("h", &MotionVector::h, "Macroblock height")
+      .def_readwrite("src_x", &MotionVector::src_x,
+                     "Absolute source X position. Can be outside frame area.")
+      .def_readwrite("src_y", &MotionVector::src_y,
+                     "Absolute source Y position. Can be outside frame area.")
+      .def_readwrite(
+          "dst_x", &MotionVector::dst_x,
+          "Absolute detination X position. Can be outside frame area.")
+      .def_readwrite(
+          "dst_y", &MotionVector::dst_y,
+          "Absolute detination Y position. Can be outside frame area.")
+      .def_readwrite("motion_x", &MotionVector::motion_x,
+                     "Motion vector X component.")
+      .def_readwrite("motion_y", &MotionVector::motion_y,
+                     "Motion vector Y component.")
+      .def_readwrite(
+          "motion_scale", &MotionVector::motion_scale,
+          "Motion prediction precision. E. g. 4 for quarter-pixel precision.")
       .def("__repr__", [](shared_ptr<MotionVector> self) {
         std::stringstream ss;
         ss << "source:        " << self->source << "\n";
@@ -312,12 +326,6 @@
                           "dst_y", motion_x, "motion_x", motion_y, "motion_y",
                           motion_scale, "motion_scale");
 
-<<<<<<< HEAD
-=======
-  py::class_<MotionVector>(m, "MotionVector",
-                           "This class stores iformation about motion vector.");
-
->>>>>>> 12303e96
   py::register_exception<HwResetException>(m, "HwResetException");
 
   py::register_exception<CuvidParserException>(m, "CuvidParserException");
